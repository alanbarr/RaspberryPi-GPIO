--- conflicted
+++ resolved
@@ -15,13 +15,9 @@
 all: dirs gpio_example_output.exe     \
 		  gpio_example_input.exe      \
 		  i2c_example_bitexpander.exe \
-<<<<<<< HEAD
 		  i2c_example_eeprom.exe	  \
+		  i2c_example_temp_sensor.exe \
 		  pwm_example.exe
-=======
-		  i2c_example_eeprom.exe      \
-		  i2c_example_temp_sensor.exe \
->>>>>>> 6326497b
 
 %.exe: %.c $(LIB_NAME)
 	$(CC) $(CCFLAGS) $(LD_FLAGS) -o $(OUTDIR)/$@ \
