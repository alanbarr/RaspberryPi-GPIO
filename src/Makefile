--- conflicted
+++ resolved
@@ -1,10 +1,6 @@
 # This make file creates a library for the gpio pins.
 CC=gcc
-<<<<<<< HEAD
-CCFLAGS=-Wall -Werror -g -I../include -I. -Iinc -pedantic
-=======
-CCFLAGS=-Wall -Werror -g -I../include -Iinc
->>>>>>> 8e5a0ba3
+CCFLAGS=-Wall -Werror -g -I../include -Iinc -pedantic
 
 AR=ar
 ARFLAGS=-rcs
