--- conflicted
+++ resolved
@@ -3,9 +3,6 @@
   @example gpio_example_output.c
   @example i2c_example_bitexpander.c
   @example i2c_example_eeprom.c
-<<<<<<< HEAD
+  @example i2c_example_temp_sensor.c
   @example pwm_example.c
-=======
-  @example i2c_example_temp_sensor.c
->>>>>>> 6326497b
 */