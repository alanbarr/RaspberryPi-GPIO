/**
 * @file
 *  @brief API header for GPIO library.
 *
 *  This is is part of https://github.com/alanbarr/RaspberryPi-GPIO
 *  a C library for basic control of the Raspberry Pi's GPIO pins.
 *  Copyright (C) Alan Barr 2012
 *
 *  This program is free software: you can redistribute it and/or modify
 *  it under the terms of the GNU General Public License as published by
 *  the Free Software Foundation, either version 3 of the License, or
 *  (at your option) any later version.
 *
 *  This program is distributed in the hope that it will be useful,
 *  but WITHOUT ANY WARRANTY; without even the implied warranty of
 *  MERCHANTABILITY or FITNESS FOR A PARTICULAR PURPOSE. See the
 *  GNU General Public License for more details.
 *
 *  You should have received a copy of the GNU General Public License
 *  along with this program. If not, see <http://www.gnu.org/licenses/>.
 */

#ifndef _RPI_GPIO_H_
#define _RPI_GPIO_H_

#include "bcm2835_gpio.h"
#include <stdio.h>
#include <stdint.h>

/**@brief Speed of the core clock core_clk */
#define CORE_CLK_HZ                 250000000

/** @brief The list of errors which may be returned from gpio functions.
 *  @details Errors are defined within #ERROR(x). */
#define ERRORS                          \
    ERROR(OK)                           \
    ERROR(ERROR_DEFAULT)                \
    ERROR(ERROR_INVALID_PIN_NUMBER)     \
    ERROR(ERROR_RANGE)                  \
    ERROR(ERROR_NULL)                   \
    ERROR(ERROR_EXTERNAL)               \
    ERROR(ERROR_NOT_INITIALISED)        \
    ERROR(ERROR_ALREADY_INITIALISED)    \
    ERROR(ERROR_I2C_NACK)               \
    ERROR(ERROR_I2C)                    \
    ERROR(ERROR_I2C_CLK_TIMEOUT)        \
    ERROR(ERROR_INVALID_BSC)        \


#undef  ERROR
/** @brief Redefining to replace the macro with x. */
#define ERROR(x) x,


/** @brief Minimum I2C frequency (Hertz) */
#define I2C_CLOCK_FREQ_MIN         10000

/** @brief Maximum I2C frequency (Hertz) */
#define I2C_CLOCK_FREQ_MAX         400000

/** @brief The enum of possible errors returned from gpio functions.
 *  Errors themselves are defined in the macro #ERRORS. */
typedef enum {
    ERRORS
    ERROR_MAX
} errStatus;

/** @brief The enum of possible pin states in input/output modes. */
typedef enum {
    low  = 0x0, /**< Pin low */
    high = 0x1  /**< Pin high */
} ePinState;

/** @brief The enum for possible pull resistors. */
typedef enum {
    pullDisable = GPPUD_DISABLE,  /**< No resistor */
    pulldown    = GPPUD_PULLDOWN, /**< Pulldown resistor */
    pullup      = GPPUD_PULLUP    /**< Pullup resistor */
} eResistor;

<<<<<<< HEAD
/** @brief The modes available in the PWM controller */
typedef enum {
    pwmMode,        /**< PWM Mode */
    serialiserMode  /**< Serialiser Mode */
} ePwmMode;
  
/** @brief The submodes available in the PWM controller.
 *  @details Only applicable when #ePwmMode is \p pwmMode. */
typedef enum {
    pwmAlgorithm,   /**< Data is spread evenly using an algorithm. */
    msTransmission  /**< Data is grouped together in a clear mark/space */
} ePwmSubMode;

/** @brief Standard boolean enumerator. */
typedef enum {
    false = 0,  
    true  = 1
} bool;

/** @brief The enum of pin functions available. 
 ** @details The enum values are equivalent to those in the data sheet. 
 ** @note Currently only pins configured for input and output have been 
=======
/** @brief The enum of pin functions available.
 ** @details The enum values are equivalent to those in the data sheet.
 ** @note Currently only pins configured for input and output have been
>>>>>>> 8e5a0ba3
 ** tested. */
typedef enum {
    input  = GPFSEL_INPUT,        /**< Set pin to input */
    output = GPFSEL_OUTPUT,       /**< Set pin to output */
    alt0   = GPFSEL_ALT0,         /**< Set pin to alternative function 0 */
    alt1   = GPFSEL_ALT1,         /**< Set pin to alternative function 1 */
    alt2   = GPFSEL_ALT2,         /**< Set pin to alternative function 2 */
    alt3   = GPFSEL_ALT3,         /**< Set pin to alternative function 3 */
    alt4   = GPFSEL_ALT4,         /**< Set pin to alternative function 4 */
    alt5   = GPFSEL_ALT5,         /**< Set pin to alternative function 5 */
    eFunctionMin = GPFSEL_INPUT,  /**< Minimum valid value for enum */
    eFunctionMax = GPFSEL_ALT3    /**< Maximum valid value for enum */
} eFunction;

/* Function Prototypes */
errStatus gpioSetup(void);
errStatus gpioCleanup(void);
errStatus gpioSetFunction(int gpioNumber, eFunction function);
errStatus gpioSetPin(int gpioNumber, ePinState state);
errStatus gpioReadPin(int gpioNumber, ePinState * state);
errStatus gpioSetPullResistor(int gpioNumber, eResistor resistor);
errStatus gpioGetI2cPins(int * gpioNumberScl, int * gpioNumberSda);

errStatus gpioI2cSetup(void);
errStatus gpioI2cCleanup(void);
errStatus gpioI2cSetClockFreq(uint32_t frequency);
errStatus gpioI2cSet7BitSlave(uint8_t slaveAddress);
errStatus gpioI2cWriteData(const uint8_t * data, uint16_t dataLength);
errStatus gpioI2cReadData(uint8_t * buffer, uint16_t bytesToRead);

<<<<<<< HEAD

errStatus gpioPwmSetup(void);
errStatus gpioPwmCleanup(void);
errStatus gpioPwmSetClockFreq(uint32_t clockFreq);
errStatus gpioPwmSetModes(ePwmMode mainMode, ePwmSubMode subMode);
errStatus gpioPwmEnable(bool enable);
errStatus gpioPwmSetData(uint32_t data);
errStatus gpioPwmSetRange(uint32_t range);

=======
>>>>>>> 8e5a0ba3
const char * gpioErrToString(errStatus error);
int dbgPrint(FILE * stream, const char * file, int line, const char * format, ...);

/** @brief Macro which covers the first three arguments of dbgPrint. */
#define DBG_INFO stderr,__FILE__,__LINE__


/* Revision specific TODO not sure if it should be public maybe private revisions
 * header?*/
/** @brief Pin count on a PCB rev1 Raspberry Pi */
#define REV1_PINCNT 17
/** @brief Pin count on a PCB rev2 Raspberry Pi */
#define REV2_PINCNT 17

/** @ brief List of all BCM2835 pins available through the rev1 Raspberry Pi header */
#define REV1_PINS {0, 1, 4, 7, 8, 9, 10, 11, 14, 15, 17, 18, 21, 22, 23, 24, 25}
/** @ brief List of all BCM2835 pins available through the rev2 Raspberry Pi header */
#define REV2_PINS {2, 3, 4, 7, 8, 9, 10, 11, 14, 15, 17, 18, 22, 23, 24, 25, 27}

/** @brief The BCM2835 pin number of SDA on rev1 Raspberry Pi */
#define REV1_SDA 0
/** @brief The BCM2835 pin number of SCL on rev1 Raspberry Pi */
#define REV1_SCL 1
/** @brief The BCM2835 pin number of SDA on rev2 Raspberry Pi */
#define REV2_SDA 2
/** @brief The BCM2835 pin number of SCL on rev2 Raspberry Pi */
#define REV2_SCL 3

/** @brief valid PCB revision values */
typedef enum {
    pcbRevError = 0,
    pcbRev1 = 1,
    pcbRev2 = 2,
} tPcbRev;


#endif /* _RPI_GPIO_H_ */<|MERGE_RESOLUTION|>--- conflicted
+++ resolved
@@ -78,7 +78,6 @@
     pullup      = GPPUD_PULLUP    /**< Pullup resistor */
 } eResistor;
 
-<<<<<<< HEAD
 /** @brief The modes available in the PWM controller */
 typedef enum {
     pwmMode,        /**< PWM Mode */
@@ -101,11 +100,6 @@
 /** @brief The enum of pin functions available. 
  ** @details The enum values are equivalent to those in the data sheet. 
  ** @note Currently only pins configured for input and output have been 
-=======
-/** @brief The enum of pin functions available.
- ** @details The enum values are equivalent to those in the data sheet.
- ** @note Currently only pins configured for input and output have been
->>>>>>> 8e5a0ba3
  ** tested. */
 typedef enum {
     input  = GPFSEL_INPUT,        /**< Set pin to input */
@@ -136,8 +130,6 @@
 errStatus gpioI2cWriteData(const uint8_t * data, uint16_t dataLength);
 errStatus gpioI2cReadData(uint8_t * buffer, uint16_t bytesToRead);
 
-<<<<<<< HEAD
-
 errStatus gpioPwmSetup(void);
 errStatus gpioPwmCleanup(void);
 errStatus gpioPwmSetClockFreq(uint32_t clockFreq);
@@ -146,8 +138,6 @@
 errStatus gpioPwmSetData(uint32_t data);
 errStatus gpioPwmSetRange(uint32_t range);
 
-=======
->>>>>>> 8e5a0ba3
 const char * gpioErrToString(errStatus error);
 int dbgPrint(FILE * stream, const char * file, int line, const char * format, ...);
 
@@ -180,7 +170,7 @@
 typedef enum {
     pcbRevError = 0,
     pcbRev1 = 1,
-    pcbRev2 = 2,
+    pcbRev2 = 2
 } tPcbRev;
 
 
