/**
 * @file
 *  @brief Basic GPIO functionality.
 *
 *  This is is part of https://github.com/alanbarr/RaspberryPi-GPIO
 *  a C library for basic control of the Raspberry Pi's GPIO pins.
 *  Copyright (C) Alan Barr 2012
 *
 *  This code was loosely based on the example code
 *  provided by Dom and Gert found at:
 *      http://elinux.org/RPi_Low-level_peripherals
 *
 *  This program is free software: you can redistribute it and/or modify
 *  it under the terms of the GNU General Public License as published by
 *  the Free Software Foundation, either version 3 of the License, or
 *  (at your option) any later version.
 *
 *  This program is distributed in the hope that it will be useful,
 *  but WITHOUT ANY WARRANTY; without even the implied warranty of
 *  MERCHANTABILITY or FITNESS FOR A PARTICULAR PURPOSE. See the
 *  GNU General Public License for more details.
 *
 *  You should have received a copy of the GNU General Public License
 *  along with this program. If not, see <http://www.gnu.org/licenses/>.
 *
 */

#include "gpio.h"

/* Local / internal prototypes */
static errStatus gpioValidatePin(int gpioNumber);

/**** Globals ****/
/** @brief Pointer which will be mmap'd to the GPIO memory in /dev/mem */
static volatile uint32_t * gGpioMap = NULL;

/** @brief PCB revision that executable is being run on */
static tPcbRev pcbRev = pcbRevError;

/**
 * @brief   Maps the memory used for GPIO access. This function must be called
 *          prior to any of the other GPIO calls.
 * @return  An error from #errStatus. */
errStatus gpioSetup(void)
{
    int mem_fd = 0;
    errStatus rtn = ERROR_DEFAULT;

    if ((mem_fd = open("/dev/mem", O_RDWR)) < 0)
    {
        dbgPrint(DBG_INFO, "open() failed. /dev/mem. errno %s.", strerror(errno));
        rtn = ERROR_EXTERNAL;
    }

    else if ((gGpioMap = (volatile uint32_t *)mmap(NULL,
                                                   GPIO_MAP_SIZE,
                                                   PROT_READ|PROT_WRITE,
                                                   MAP_SHARED,
                                                   mem_fd,
                                                   GPIO_BASE)) == MAP_FAILED)
    {
        dbgPrint(DBG_INFO, "mmap() failed. errno: %s.", strerror(errno));
        rtn = ERROR_EXTERNAL;
    }

    /* Close the fd, we have now mapped it */
    else if (close(mem_fd) != OK)
    {
        dbgPrint(DBG_INFO, "close() failed. errno: %s.", strerror(errno));
        rtn = ERROR_EXTERNAL;
    }

    else
    {
        FILE* cpuinfo = fopen("/proc/cpuinfo", "r");
        if (cpuinfo)
        {
            char* line = NULL;
            ssize_t linelen;
            size_t foo;

            while (((linelen = getline(&line, &foo, cpuinfo)) >= 0))
            {
                if (strstr(line, "Revision") == line)
                {
                    char* rev = strstr(line, ":");
                    if (rev)
                    {
                        long revision = strtol(rev + 1, NULL, 16);

                        if (revision <= 3)
                        {
                            pcbRev = pcbRev1;
                        }
                        
                        else
                        {
                            pcbRev = pcbRev2;
                        }
                    }
                }
            } /* while */
            if (pcbRev != pcbRevError)
            {
                rtn = OK;
            }
            else
            {
                dbgPrint(DBG_INFO, "did not find revision in cpuinfo.");
                rtn = ERROR_EXTERNAL;
            }

            if (line)
            {
                free(line);
            }
            fclose(cpuinfo);
        }
        else
        {
            dbgPrint(DBG_INFO, "can't open /proc/cpuinfo. errno: %s.", strerror(errno));
            rtn = ERROR_EXTERNAL;
        }
    }

    return rtn;
}


/**
 * @brief   Unmaps the memory used for the gpio pins. This function should be
 *          called when finished with the GPIO pins.
 * @return  An error from #errStatus. */
errStatus gpioCleanup(void)
{
    errStatus rtn = ERROR_DEFAULT;

    if (gGpioMap == NULL)
    {
        dbgPrint(DBG_INFO, "gGpioMap was NULL. Ensure gpioSetup() was called successfully.");
        rtn = ERROR_NULL;
    }

    else if (munmap((void *)gGpioMap, GPIO_MAP_SIZE) != OK)
    {
        dbgPrint(DBG_INFO, "mummap() failed. errno %s.", strerror(errno));
        rtn = ERROR_EXTERNAL;
    }

    else
    {
        gGpioMap = NULL;
        rtn = OK;
    }
    return rtn;
}


/**
 * @brief               Sets the functionality of the desired pin.
 * @param gpioNumber    The gpio pin number to change.
 * @param function      The desired functionality for the pin.
 * @return              An error from #errStatus. */
errStatus gpioSetFunction(int gpioNumber, eFunction function)
{
    errStatus rtn = ERROR_DEFAULT;

    if (gGpioMap == NULL)
    {
        dbgPrint(DBG_INFO, "gGpioMap was NULL. Ensure gpioSetup() called successfully.");
        rtn = ERROR_NULL;
    }

    else if (function < eFunctionMin || function > eFunctionMax)
    {
        dbgPrint(DBG_INFO, "eFunction was out of range. %d", function);
        rtn = ERROR_RANGE;
    }

    else if ((rtn = gpioValidatePin(gpioNumber)) != OK)
    {
        dbgPrint(DBG_INFO, "gpioValidatePin() failed. Ensure pin %d is valid.", gpioNumber);
    }

    else
    {
        /* Clear what ever function bits currently exist - this puts the pin
         * into input mode.*/
        *(gGpioMap + (gpioNumber / 10)) &= ~(GPFSEL_BITS << ((gpioNumber % 10) * 3));

        /* Set the three pins for the pin to the desired value */
        *(gGpioMap + (gpioNumber / 10)) |=  (function << ((gpioNumber % 10) * 3));

        rtn = OK;
    }

    return rtn;
}


/**
 * @brief               Sets a pin to high or low.
 * @details             The pin should be configured as an ouput with
 *                      gpioSetFunction() prior to this.
 * @param gpioNumber    The pin to set.
 * @param state         The desired state of the pin.
 * @return              An error from #errStatus.*/
<<<<<<< HEAD
errStatus gpioSetPin(int gpioNumber, ePinState state)
{ 
=======
errStatus gpioSetPin(int gpioNumber, eState state)
{
>>>>>>> 8e5a0ba3
    errStatus rtn = ERROR_DEFAULT;

    if (gGpioMap == NULL)
    {
       dbgPrint(DBG_INFO, "gGpioMap was NULL. Ensure gpioSetup() was called successfully.");
       rtn = ERROR_NULL;
    }

    else if ((rtn = gpioValidatePin(gpioNumber)) != OK)
    {
       dbgPrint(DBG_INFO, "gpioValidatePin() failed. Ensure pin %d is valid.", gpioNumber);
    }

    else if (state == high)
    {
        /* The offsets are all in bytes. Divide by sizeof uint32_t to allow
         * pointer addition. */
        GPIO_GPSET0 = 0x1 << gpioNumber;
        rtn = OK;
    }

    else if (state == low)
    {
        /* The offsets are all in bytes. Divide by sizeof uint32_t to allow
         * pointer addition. */
        GPIO_GPCLR0 = 0x1 << gpioNumber;
        rtn = OK;
    }

    else
    {
       dbgPrint(DBG_INFO,"state %d should have been %d or %d", state, low, high);
       rtn = ERROR_RANGE;
    }

    return rtn;
}


/**
 * @brief               Reads the current state of a gpio pin.
 * @param gpioNumber    The number of the GPIO pin to read.
 * @param[out] state    Pointer to the variable in which the GPIO pin state is
 *                      returned.
 * @return              An error from #errStatus. */
<<<<<<< HEAD
errStatus gpioReadPin(int gpioNumber, ePinState * state)
{ 
=======
errStatus gpioReadPin(int gpioNumber, eState * state)
{
>>>>>>> 8e5a0ba3
    errStatus rtn = ERROR_DEFAULT;

    if (gGpioMap == NULL)
    {
        dbgPrint(DBG_INFO, "gGpioMap was NULL. Ensure gpioSetup() was called successfully.");
        rtn = ERROR_NULL;
    }

    else if (state == NULL)
    {
        dbgPrint(DBG_INFO, "Parameter state was NULL.");
        rtn = ERROR_NULL;
    }

    else if ((rtn = gpioValidatePin(gpioNumber)) != OK)
    {
        dbgPrint(DBG_INFO, "gpioValidatePin() failed. Pin %d isn't valid.", gpioNumber);
    }

    else
    {
        /* Check if the appropriate bit is high */
        if (GPIO_GPLEV0 & (0x1 << gpioNumber))
        {
            *state = high;
        }

        else
        {
            *state = low;
        }

        rtn = OK;
    }

    return rtn;
}

/**
 * @brief                Allows configuration of the internal resistor at a GPIO pin.
 * @details              The GPIO pins on the BCM2835 have the option of configuring a
 *                       pullup, pulldown or no resistor at the pin.
 * @param gpioNumber     The GPIO pin to configure.
 * @param resistorOption The available resistor options.
 * @return               An error from #errStatus. */
errStatus gpioSetPullResistor(int gpioNumber, eResistor resistorOption)
{
    errStatus rtn = ERROR_DEFAULT;
    struct timespec sleepTime;

    if (gGpioMap == NULL)
    {
       dbgPrint(DBG_INFO, "gGpioMap was NULL. Ensure gpioSetup() was called successfully.");
       rtn = ERROR_NULL;
    }

    else if ((rtn = gpioValidatePin(gpioNumber)) != OK)
    {
       dbgPrint(DBG_INFO, "gpioValidatePin() failed. Pin %d isn't valid.", gpioNumber);
    }

    else if (resistorOption < pullDisable || resistorOption > pullup)
    {
       dbgPrint(DBG_INFO, "resistorOption value: %d was out of range.", resistorOption);
       rtn = ERROR_RANGE;
    }

    else
    {
        sleepTime.tv_sec  = 0;
        sleepTime.tv_nsec = 1000 * RESISTOR_SLEEP_US;

        /* Set the GPPUD register with the desired resistor type */
        GPIO_GPPUD = resistorOption;
        /* Wait for control signal to be set up */
        nanosleep(&sleepTime, NULL);
        /* Clock the control signal for desired resistor */
        GPIO_GPPUDCLK0 = (0x1 << gpioNumber);
        /* Hold to set */
        nanosleep(&sleepTime, NULL);
        GPIO_GPPUD = 0;
        GPIO_GPPUDCLK0 = 0;

        rtn = OK;
    }


    return rtn;
}

/**
 * @brief                       Get the correct I2C pins.
 * @details                     The different revisions of the PI have their I2C
 *                              ports on different GPIO
 *                              pins which require different BSC modules.
 * @param[out] gpioNumberScl    Integer to be populated with scl gpio number.
 * @param[out] gpioNumberSda    Integer to be populated with sda gpio number.
 * @todo TODO                   Does this need to be public or internal only?
 * @return                      An error from #errStatus. */
errStatus gpioGetI2cPins(int * gpioNumberScl, int * gpioNumberSda)
{
    errStatus rtn = ERROR_DEFAULT;

    if (gGpioMap == NULL)
    {
        dbgPrint(DBG_INFO, "gGpioMap was NULL. Ensure gpioSetup() was called successfully.");
        rtn = ERROR_NULL;
    }

    else if (gpioNumberScl == NULL)
    {
        dbgPrint(DBG_INFO, "Parameter gpioNumberScl is NULL.");
        rtn = ERROR_NULL;
    }
    
    else if (gpioNumberSda == NULL)
    {
        dbgPrint(DBG_INFO, "Parameter gpioNumberSda is NULL.");
        rtn = ERROR_NULL;
    }

    else if (pcbRev == pcbRev1)
    {
        *gpioNumberScl = REV1_SCL;
        *gpioNumberSda = REV1_SDA;
        rtn = OK;
    }

    else if (pcbRev == pcbRev2)
    {
        *gpioNumberScl = REV2_SCL;
        *gpioNumberSda = REV2_SDA;
        rtn = OK;
    }

    return rtn;
}


#undef  ERROR
/** Redefining to replace macro with x as a string, i.e. "x". For use in
  * gpioErrToString() */
#define ERROR(x) #x,

/**
 * @brief       Debug function which converts an error from errStatus to a string.
 * @param error Error from #errStatus.
 * @return      String representation of errStatus parameter error. */
const char * gpioErrToString(errStatus error)
{
    static const char * errorString[] = { ERRORS };

    if (error < 0 || error >= ERROR_MAX)
    {
        return "InvalidError";
    }

    else
    {
        return errorString[error];
    }
}


/**
 * @brief            Debug function wrapper for fprintf().
 * @details          Allows file and line information to be added easier
 *                   to output strings. #DBG_INFO is a macro which is useful
 *                   to call as the "first" parameter to this function. Note
 *                   this function will add on a newline to the end of a format
 *                   string so one is generally not required in \p format.
 * @param[in] stream Output stream for strings, e.g. stderr, stdout.
 * @param[in] file   Name of file to be printed. Should be retrieved with __FILE__.
 * @param line       Line number to print. Should be retrieved with __LINE__.
 * @param[in] format Formatted string in the format which printf() would accept.
 * @param ...        Additional arguments - to fill in placeholders in parameter
 *                   \p format.
 * @return           This function uses the printf() family functions and the
 *                   returned integer is what is returned from these calls: If
 *                   successful the number or characters printed is returned,
 *                   if unsuccessful a negative value.
 */
int dbgPrint(FILE * stream, const char * file, int line, const char * format, ...)
{
    va_list arguments;
    int rtn = 0;
    int tempRtn = 0;

    if (stream != NULL)
    {
        if ((tempRtn = fprintf(stream,"[%s:%d] ", file, line)) < 0)
        {
            return tempRtn;
        }
        rtn += tempRtn;

        va_start(arguments, format);
        if ((tempRtn = vfprintf(stream, format, arguments)) < 0)
        {
            return tempRtn;
        }
        rtn += tempRtn;
        va_end(arguments);

        if ((tempRtn = fprintf(stream,"\n")) < 0)
        {
            return tempRtn;
        }
        rtn += tempRtn;

    }
    return rtn;
}

/****************************** Internal Functions ******************************/

/**
 * @brief               Internal function which Validates that the pin
 *                      \p gpioNumber is valid for the Raspberry Pi.
 * @details             The first time this function is called it will perform
 *                      some basic initalisation on internal variables.
 * @param gpioNumber    The pin number to check.
 * @return              An error from #errStatus. */
static errStatus gpioValidatePin(int gpioNumber)
{
    errStatus rtn = ERROR_INVALID_PIN_NUMBER;
    int index = 0;
    /* TODO REV1 and REV2 have the same pincount. REV2 technically has more if 
     * P5 is supported. If there is a REV3 the size of this array will need to
     * be addressed. */
    static uint32_t validPins[REV2_PINCNT] = {0};
    static uint32_t pinCnt = 0;

    if (pinCnt == 0)
    {
        if (pcbRev == pcbRevError)
        {
            rtn = ERROR_RANGE;
        }

        else if (pcbRev == pcbRev1)
        {
            const uint32_t validPinsForRev1[REV1_PINCNT] = REV1_PINS;
            memcpy(validPins, validPinsForRev1, sizeof(validPinsForRev1));
            pinCnt = REV1_PINCNT;
        }
        else if (pcbRev == pcbRev2)
        {
            const uint32_t validPinsForRev2[REV2_PINCNT] = REV2_PINS;
            memcpy(validPins, validPinsForRev2, sizeof(validPinsForRev2));
            pinCnt = REV2_PINCNT;
        }
    }

    for (index = 0; index < pinCnt; index++)
    {
        if (gpioNumber == validPins[index])
        {
            rtn = OK;
            break;
        }
    }

    return rtn;
}

<|MERGE_RESOLUTION|>--- conflicted
+++ resolved
@@ -205,13 +205,8 @@
  * @param gpioNumber    The pin to set.
  * @param state         The desired state of the pin.
  * @return              An error from #errStatus.*/
-<<<<<<< HEAD
 errStatus gpioSetPin(int gpioNumber, ePinState state)
-{ 
-=======
-errStatus gpioSetPin(int gpioNumber, eState state)
-{
->>>>>>> 8e5a0ba3
+{
     errStatus rtn = ERROR_DEFAULT;
 
     if (gGpioMap == NULL)
@@ -257,13 +252,8 @@
  * @param[out] state    Pointer to the variable in which the GPIO pin state is
  *                      returned.
  * @return              An error from #errStatus. */
-<<<<<<< HEAD
 errStatus gpioReadPin(int gpioNumber, ePinState * state)
-{ 
-=======
-errStatus gpioReadPin(int gpioNumber, eState * state)
-{
->>>>>>> 8e5a0ba3
+{
     errStatus rtn = ERROR_DEFAULT;
 
     if (gGpioMap == NULL)
