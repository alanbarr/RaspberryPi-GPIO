/**
 * @file
 *  @brief I2C functionality.
 *
 *  This is is part of https://github.com/alanbarr/RaspberryPi-GPIO
 *  a C library for basic control of the Raspberry Pi's GPIO pins.
 *  Copyright (C) Alan Barr 2012
 *
 *  This program is free software: you can redistribute it and/or modify
 *  it under the terms of the GNU General Public License as published by
 *  the Free Software Foundation, either version 3 of the License, or
 *  (at your option) any later version.
 *
 *  This program is distributed in the hope that it will be useful,
 *  but WITHOUT ANY WARRANTY; without even the implied warranty of
 *  MERCHANTABILITY or FITNESS FOR A PARTICULAR PURPOSE. See the
 *  GNU General Public License for more details.
 *
 *  You should have received a copy of the GNU General Public License
 *  along with this program. If not, see <http://www.gnu.org/licenses/>.
 *
<<<<<<< HEAD
 *
 * @page i2c I2C (BSC)
 *  "The Broadcom Serial Controller (BSC) controller is a master, fast-mode 
 *  (400Kb/s) BSC controller. The Broadcom Serial Control bus is a proprietary 
 *  bus compliant with the Philips® I2C bus/interface version 2.1 January 2000."
 *  BCM2835 ARM Peripherals
 *  
 *  @section i2c_pinout I2C Pins 
 *  The Raspberry Pi has I2C functionality available at GPIO00, SDA and 
 *  GPI01, SCL.
 *  <pre>
 *           _______
 *  3V3    |  1  2 | 5V         
 *  SDA    |  3  4 | DNC        
 *  SCL    |  5  6 | GND
 *  GPIO04 |  7  8 | GPIO14
 *  DNC    |  9 10 | GPIO15
 *  GPIO17 | 11 12 | GPIO18
 *  GPIO21 | 13 14 | DNC
 *  GPIO22 | 15 16 | GPIO23
 *  DNC    | 17 18 | GPIO24
 *  GPIO10 | 19 20 | DNC
 *  GPIO09 | 21 22 | GPIO25
 *  GPIO11 | 23 24 | GPIO08
 *  DNC    | 25 26 | GPIO07
 *          _______
 *  </pre>
*/

#include "rpiGpio.h"
#include <string.h>
#include <fcntl.h>
#include <sys/mman.h>
#include <unistd.h>
#include <errno.h>
#include <stdio.h>
#include <time.h>

/** @brief Pin used for I2C data */
#define SDA                         0

/** @brief Pin used for I2C clock */
#define SCL                         1

/** @brief The size the I2C mapping is required to be. */
#define I2C_MAP_SIZE                BSC0_DEL_OFFSET

/** @brief Default I2C clock frequency (Hertz) */
#define I2C_DEFAULT_FREQ_HZ         100000

/** @brief nano seconds in a second */
#define NSEC_IN_SEC                 1000000000

/** @brief Clock pulses per I2C byte - 8 bits + ACK */
#define CLOCKS_PER_BYTE             9

/** @brief Minimum I2C frequency (Hertz) */
#define I2C_CLOCK_FREQ_MIN         10000

/** @brief Maximum I2C frequency (Hertz) */
#define I2C_CLOCK_FREQ_MAX         400000
=======
 */

#include "i2c.h"
>>>>>>> 8e5a0ba3

/** @brief Pointer which will be mmap'd to the I2C memory in /dev/mem */
static volatile uint32_t * gI2cMap = NULL;

/** @brief The time it takes ideally transmit 1 byte with current I2C clock */
static int i2cByteTxTime_ns;

/**
 * @brief       Initial setup of I2C functionality.
 * @details     gpioSetup() should be called prior to this.
 * @return      An error from #errStatus. */
errStatus gpioI2cSetup(void)
{
    int mem_fd = 0;
    int sda;
    int scl;
    errStatus rtn = ERROR_DEFAULT;
    off_t bscBase;

    if ((rtn = gpioGetI2cPins(&scl, &sda)) != OK)
    {
        dbgPrint(DBG_INFO, "gpioGetI2cPins() failed. %s", gpioErrToString(rtn));
    }

    /* Find the correct BSC to use from I2C pins */
    else if (sda == REV1_SDA && scl == REV1_SCL)
    {
        bscBase = BSC0_BASE;
    }
    else if (sda == REV2_SDA && scl == REV2_SCL)
    {
        bscBase = BSC1_BASE;
    }
    else 
    {
        rtn = ERROR_INVALID_PIN_NUMBER;
    }

    if (rtn != OK)
    {
        dbgPrint(DBG_INFO, "Return was not OK. %s", gpioErrToString(rtn));
    }

    else if (gI2cMap != NULL)
    {
        dbgPrint(DBG_INFO, "gpioI2cSetup was already called.");
        rtn = ERROR_ALREADY_INITIALISED;
    }

    else if ((mem_fd = open("/dev/mem", O_RDWR)) < 0)
    {
        dbgPrint(DBG_INFO, "open() failed for /dev/mem. errno: %s.",
                 strerror(errno));
        rtn = ERROR_EXTERNAL;
    }

    else if ((gI2cMap = (volatile uint32_t *)mmap(NULL,
                                                  I2C_MAP_SIZE,
                                                  PROT_READ|PROT_WRITE,
                                                  MAP_SHARED,
                                                  mem_fd,
                                                  bscBase)) == MAP_FAILED)
    {
        dbgPrint(DBG_INFO, "mmap() failed. errno: %s.", strerror(errno));
        rtn = ERROR_EXTERNAL;
    }

    /* Close the fd, we have now mapped it */
    else if (close(mem_fd) != OK)
    {
        dbgPrint(DBG_INFO, "close() failed. errno: %s.", strerror(errno));
        rtn = ERROR_EXTERNAL;
    }

    /* There are external Pullup resistors on the Pi. Disable the internals */
    else if ((rtn = gpioSetPullResistor(sda, pullDisable)) != OK)
    {
        dbgPrint(DBG_INFO, "gpioSetPullResistor() failed for SDA. %s",
                 gpioErrToString(rtn));
    }

    else if ((rtn = gpioSetPullResistor(scl, pullDisable)) != OK)
    {
        dbgPrint(DBG_INFO, "gpioSetPullResistor() failed for SCL. %s",
                 gpioErrToString(rtn));
    }

    /* Set SDA pin to alternate function 0 for I2C */
    else if ((rtn = gpioSetFunction(sda, alt0)) != OK)
    {
        dbgPrint(DBG_INFO, "gpioSetFunction() failed for SDA. %s",
                 gpioErrToString(rtn));
    }

    /* Set SCL pin to alternate function 0 for I2C */
    else if ((rtn = gpioSetFunction(scl, alt0)) != OK)
    {
        dbgPrint(DBG_INFO, "gpioSetFunction() failed for SCL. %s",
                gpioErrToString(rtn));
    }

    /* Default the I2C speed to 100 kHz */
    else if ((rtn = gpioI2cSetClockFreq(I2C_DEFAULT_FREQ_HZ)) != OK)
    {
        dbgPrint(DBG_INFO, "gpioI2cSetClockFreq() failed. %s", gpioErrToString(rtn));
    }

    else
    {
        /* Setup the Control Register.
         * Enable the BSC Controller.
         * Clear the FIFO. */
        I2C_C = BSC_I2CEN | BSC_CLEAR ;

        /* Setup the Status Register
         * Clear NACK ERR flag.
         * Clear Clock stretch flag.
         * Clear Done flag. */
        I2C_S = BSC_ERR | BSC_CLKT | BSC_DONE;

        rtn = OK;
    }

    return rtn;
}

/**
 * @brief   Disables the I2C controller and unmaps the memory used for the
 *          i2c functionality. This function should be called when finished
 *          with the I2C module.
 * @return  An error from #errStatus. */
errStatus gpioI2cCleanup(void)
{
    errStatus rtn = ERROR_DEFAULT;
    int sda;
    int scl;

    if (gI2cMap == NULL)
    {
        dbgPrint(DBG_INFO, "gI2cMap was NULL. Ensure gpioI2cSetup() was called successfully.");
        rtn = ERROR_NOT_INITIALISED;
    }

    else if ((rtn = gpioGetI2cPins(&scl, &sda)) != OK)
    {
        dbgPrint(DBG_INFO, "gpioGetI2cPins() failed. %s",
                 gpioErrToString(rtn));
    }

    /* Set SDA pin to input */
    else if ((rtn = gpioSetFunction(sda, input)) != OK)
    {
        dbgPrint(DBG_INFO, "gpioSetFunction() failed for SDA. %s",
                 gpioErrToString(rtn));
    }

    /* Set SCL pin to input */
    else if ((rtn = gpioSetFunction(scl, input)) != OK)
    {
        dbgPrint(DBG_INFO, "gpioSetFunction() failed for SCL. %s",
                gpioErrToString(rtn));
    }

    else
    {
        /* Disable the BSC Controller */
        I2C_C &= ~BSC_I2CEN;

        /* Unmap the memory */
        if (munmap((void *)gI2cMap, I2C_MAP_SIZE) != OK)
        {
            dbgPrint(DBG_INFO, "mummap() failed. errno: %s.", strerror(errno));
            rtn = ERROR_EXTERNAL;
        }

        else
        {
            gI2cMap = NULL;
            rtn = OK;
        }
    }

    return rtn;
}


/**
 * @brief               Sets the 7-bit slave address to communicate with.
 * @details             This value can be set once and left if communicating
 *                      with the same device.
 * @param slaveAddress  7-bit slave address.
 * @return              An error from #errStatus. */
errStatus gpioI2cSet7BitSlave(uint8_t slaveAddress)
{
    errStatus rtn = ERROR_DEFAULT;

    if (gI2cMap == NULL)
    {
        dbgPrint(DBG_INFO, "gI2cMap was NULL. Ensure gpioI2cSetup() was called successfully.");
        rtn = ERROR_NOT_INITIALISED;
    }

    else
    {
        I2C_A = slaveAddress;
        rtn = OK;
    }

    return rtn;
}


/**
 * @brief               Writes \p data to the address previously specified by
 *                      gpioI2cSet7BitSlave().
 * @param[in] data      Pointer to the start of data to transmit.
 * @param dataLength    The length of \p data.
 * @return errStatus    An error from #errStatus */
errStatus gpioI2cWriteData(const uint8_t * data, uint16_t dataLength)
{
    errStatus rtn = ERROR_DEFAULT;
    uint16_t dataIndex = 0;
    uint16_t dataRemaining = dataLength;
    struct timespec sleepTime;

    if (gI2cMap == NULL)
    {
        dbgPrint(DBG_INFO, "gI2cMap was NULL. Ensure gpioI2cSetup() was called successfully.");
        rtn = ERROR_NOT_INITIALISED;
    }

    else if (data == NULL)
    {
        dbgPrint(DBG_INFO, "data was NULL.");
        rtn = ERROR_NULL;
    }

    else
    {
        sleepTime.tv_sec  = 0;

        /* Clear the FIFO */
        I2C_C |= BSC_CLEAR;

        /* Configure Control for a write */
        I2C_C &= ~BSC_READ;

        /* Set the Data Length register to dataLength */
        I2C_DLEN = dataLength;

        /* Configure Control Register for a Start */
        I2C_C |= BSC_ST;

        /* Main transmit Loop - While Not Done */
        while (!(I2C_S & BSC_DONE))
        {
            while ((I2C_S & BSC_TXD) && dataRemaining)
            {
                I2C_FIFO = data[dataIndex];
                dataIndex++;
                dataRemaining--;
            }

            /* FIFO should be full at this point. If data remaining to be added
             * sleep for time it should take to approximately half empty FIFO */
            if (dataRemaining)
            {
                sleepTime.tv_nsec = i2cByteTxTime_ns * BSC_FIFO_SIZE / 2;
            }

            /* Otherwise all data is currently in the FIFO, sleep for how many
             * bytes are in the FIFO to be transmitted */ /* TODO DOUBLE? */
            else
            {
                sleepTime.tv_nsec = I2C_DLEN * i2cByteTxTime_ns;
            }

            nanosleep(&sleepTime, NULL);
        }

        /* Received a NACK */
        if (I2C_S & BSC_ERR)
        {
            I2C_S |= BSC_ERR;
            dbgPrint(DBG_INFO, "Received a NACK.");
            rtn = ERROR_I2C_NACK;
        }

        /* Received Clock Timeout error */
        else if (I2C_S & BSC_CLKT)
        {
            I2C_S |= BSC_CLKT;
            dbgPrint(DBG_INFO, "Received a Clock Stretch Timeout.");
            rtn = ERROR_I2C_CLK_TIMEOUT;
        }

        else if (dataRemaining)
        {
            dbgPrint(DBG_INFO, "BSC signaled done but %d data remained.", dataRemaining);
            rtn = ERROR_I2C;
        }

        else
        {
            rtn = OK;
        }

        /* Clear the DONE flag */
        I2C_S |= BSC_DONE;

    }

    return rtn;
}


/**
 * @brief               Read a number of bytes from I2C. The slave address
 *                      should have been previously set with gpioI2cSet7BitSlave().
 * @param[out] buffer   A pointer to a user defined buffer which will store the bytes.
 * @param bytesToRead   The number of bytes to read.
 * @return              An error from #errStatus.
 */
errStatus gpioI2cReadData(uint8_t * buffer, uint16_t bytesToRead)
{
    errStatus rtn = ERROR_DEFAULT;
    uint16_t bufferIndex = 0;
    uint16_t dataRemaining = bytesToRead;
    struct timespec sleepTime;

    if (gI2cMap == NULL)
    {
        dbgPrint(DBG_INFO, "gI2cMap was NULL. Ensure gpioI2cSetup() was called successfully.");
        rtn = ERROR_NOT_INITIALISED;
    }

    else if (buffer == NULL)
    {
        dbgPrint(DBG_INFO, "buffer was NULL.");
        rtn = ERROR_NULL;
    }

    else
    {
        sleepTime.tv_sec  = 0;

        /* Clear the FIFO */
        I2C_C |= BSC_CLEAR;

        /* Configure Control for a write */
        I2C_C |= BSC_READ;

        /* Set the Data Length register to dataLength */
        I2C_DLEN = bytesToRead;

        /* Configure Control Register for a Start */
        I2C_C |= BSC_ST;

        /* Main Receive Loop - While Transfer is not done */
        while (!(I2C_S & BSC_DONE))
        {
            /* FIFO Contains Data. Read until empty */
            while ((I2C_S & BSC_RXD) && dataRemaining)
            {
                buffer[bufferIndex] = I2C_FIFO;
                bufferIndex++;
                dataRemaining--;
            }

            /* FIFO should be empty at this point. If more than one full FIFO
             * remains to be read sleep for time to approximately half fill
             * FIFO */
            if (dataRemaining > BSC_FIFO_SIZE)
            {
                sleepTime.tv_nsec = i2cByteTxTime_ns * BSC_FIFO_SIZE / 2;
            }

            /* Otherwise, sleep for the number of bytes to be received */ /*TODO DOUBLE ?*/
            else
            {
                sleepTime.tv_nsec = I2C_DLEN * i2cByteTxTime_ns;
            }

            /* Sleep for approximate time to receive half the FIFO */
            sleepTime.tv_nsec = i2cByteTxTime_ns * (I2C_DLEN > BSC_FIFO_SIZE ?
                                                    BSC_FIFO_SIZE/2 : I2C_DLEN/2);

            nanosleep(&sleepTime, NULL);
        }

        /* FIFO Contains Data. Read until empty */
        while ((I2C_S & BSC_RXD) && dataRemaining)
        {
            buffer[bufferIndex] = I2C_FIFO;
            bufferIndex++;
            dataRemaining--;
        }

        /* Received a NACK */
        if (I2C_S & BSC_ERR)
        {
            I2C_S |= BSC_ERR;
            dbgPrint(DBG_INFO, "Received a NACK");
            rtn = ERROR_I2C_NACK;
        }

        /* Received Clock Timeout error. */
        else if (I2C_S & BSC_CLKT)
        {
            I2C_S |= BSC_CLKT;
            dbgPrint(DBG_INFO, "Received a Clock Stretch Timeout");
            rtn = ERROR_I2C_CLK_TIMEOUT;
        }

        else if (dataRemaining)
        {
            dbgPrint(DBG_INFO, "BSC signaled done but data remained.");
            rtn = ERROR_I2C;
        }

        else
        {
            rtn = OK;
        }

        /* Clear the DONE flag */
        I2C_S |= BSC_DONE;

    }

    return rtn;
}


/**
 * @brief           Sets the I2C Clock Frequency
 * @details         @note The desired frequency should be in the range:
 *                  #I2C_CLOCK_FREQ_MIN <= \p frequency <= #I2C_CLOCK_FREQ_MAX.
 * @param frequency Desired frequency in Hertz.
 * @return          An error from #errStatus */
errStatus gpioI2cSetClockFreq(uint32_t frequency)
{
    errStatus rtn = ERROR_DEFAULT;

    /*
     * CDIV = 0 then diviser actually 32768
     * Max freq 400,000*/
    if (frequency < I2C_CLOCK_FREQ_MIN || frequency > I2C_CLOCK_FREQ_MAX)
    {
        rtn = ERROR_RANGE;
    }

    else
    {
         /*Note CDIV is always rounded down to an even number */
        I2C_DIV = CORE_CLK_HZ / frequency;
        i2cByteTxTime_ns = (int)(1.0 / ((float)frequency / NSEC_IN_SEC)
                                 * CLOCKS_PER_BYTE);

        rtn = OK;
    }


    return rtn;

}<|MERGE_RESOLUTION|>--- conflicted
+++ resolved
@@ -19,73 +19,9 @@
  *  You should have received a copy of the GNU General Public License
  *  along with this program. If not, see <http://www.gnu.org/licenses/>.
  *
-<<<<<<< HEAD
- *
- * @page i2c I2C (BSC)
- *  "The Broadcom Serial Controller (BSC) controller is a master, fast-mode 
- *  (400Kb/s) BSC controller. The Broadcom Serial Control bus is a proprietary 
- *  bus compliant with the Philips® I2C bus/interface version 2.1 January 2000."
- *  BCM2835 ARM Peripherals
- *  
- *  @section i2c_pinout I2C Pins 
- *  The Raspberry Pi has I2C functionality available at GPIO00, SDA and 
- *  GPI01, SCL.
- *  <pre>
- *           _______
- *  3V3    |  1  2 | 5V         
- *  SDA    |  3  4 | DNC        
- *  SCL    |  5  6 | GND
- *  GPIO04 |  7  8 | GPIO14
- *  DNC    |  9 10 | GPIO15
- *  GPIO17 | 11 12 | GPIO18
- *  GPIO21 | 13 14 | DNC
- *  GPIO22 | 15 16 | GPIO23
- *  DNC    | 17 18 | GPIO24
- *  GPIO10 | 19 20 | DNC
- *  GPIO09 | 21 22 | GPIO25
- *  GPIO11 | 23 24 | GPIO08
- *  DNC    | 25 26 | GPIO07
- *          _______
- *  </pre>
-*/
-
-#include "rpiGpio.h"
-#include <string.h>
-#include <fcntl.h>
-#include <sys/mman.h>
-#include <unistd.h>
-#include <errno.h>
-#include <stdio.h>
-#include <time.h>
-
-/** @brief Pin used for I2C data */
-#define SDA                         0
-
-/** @brief Pin used for I2C clock */
-#define SCL                         1
-
-/** @brief The size the I2C mapping is required to be. */
-#define I2C_MAP_SIZE                BSC0_DEL_OFFSET
-
-/** @brief Default I2C clock frequency (Hertz) */
-#define I2C_DEFAULT_FREQ_HZ         100000
-
-/** @brief nano seconds in a second */
-#define NSEC_IN_SEC                 1000000000
-
-/** @brief Clock pulses per I2C byte - 8 bits + ACK */
-#define CLOCKS_PER_BYTE             9
-
-/** @brief Minimum I2C frequency (Hertz) */
-#define I2C_CLOCK_FREQ_MIN         10000
-
-/** @brief Maximum I2C frequency (Hertz) */
-#define I2C_CLOCK_FREQ_MAX         400000
-=======
  */
 
 #include "i2c.h"
->>>>>>> 8e5a0ba3
 
 /** @brief Pointer which will be mmap'd to the I2C memory in /dev/mem */
 static volatile uint32_t * gI2cMap = NULL;
